'''
Created on Jun 18, 2013

@author: jonathanfriedman

Base objects for measurement and plate objects.

TODO:
- make plate a subclass of collection
- consider converting init methods to accepting data, and adding
factory methods for construction from files.
- consider always reading in data in measurements, perhaps storing on disk
using shelve|PyTables|pandas HDFStore
'''
import os, inspect, decorator
import pylab as pl
from pandas import DataFrame as DF
from numpy import nan, unravel_index
from GoreUtilities.util import get_files, save, load, to_list, get_tag_value
from GoreUtilities import graph
from common_doc import doc_replacer


@doc_replacer
def _assign_IDS_to_datafiles(datafiles, parser, measurement_class=None, **kwargs):
    """
    Assign measurement IDS to datafiles using specified parser.

    Parameters
    ----------
    datafiles : iterable of str
        Path to datafiles. An ID will be assigned to each.
        Note that this function does not check for uniqueness of IDs!
    {_bases_filename_parser}
    measurement_class: object
        Used to create a temporary object when reading the ID from the datafile.
        The measurement class needs to have an `ID_from_data` method.
        Only used when parser='read'.
    kwargs: dict
        Additional parameters to be passed to parser is it is a callable, or 'read'.
        If parser is 'read', kwargs are passed to the measurement class's `ID_from_data` method.

    Returns
    -------
    Dict of ID:datafile
    """
    if isinstance(parser, collections.Mapping):
        fparse = lambda x: parser[x]
    elif hasattr(parser, '__call__'):
        fparse = lambda x: parser(x, **kwargs)
    elif parser == 'name':
        kwargs.setdefault('pre', 'Well_')
        kwargs.setdefault('post', ['_', '\.', '$'])
        kwargs.setdefault('tagtype', str)
<<<<<<< HEAD
        fparse = lambda x : get_tag_value(os.path.basename(x), **kwargs)
    elif parser == 'number':
=======
        fparse = lambda x : get_tag_value(x, **kwargs)
    elif parser.startswith('number'):
>>>>>>> 7ab772fe
        fparse = lambda x: int(x.split('.')[-2])
    elif parser == 'read':
        fparse = lambda x: measurement_class(ID='temporary', datafile=x).ID_from_data(**kwargs)
    else:
        raise ValueError,  'Encountered unsupported value "%s" for parser parameter.' %parser 
    d = dict( (fparse(dfile), dfile) for dfile in datafiles )
    return d


def int2letters(x, alphabet):
    """
    Return the alphabet representation of a non-negative integer x.
    For example, with alphabet=['a','b']
    0 -> 'a'
    1 -> 'b'
    2 -> 'aa'
    3 -> 'ab'
    4 -> 'ba'
    
    Modified from: 
    http://stackoverflow.com/questions/2267362/convert-integer-to-a-string-in-a-given-numeric-base-in-python
    """
    base = len(alphabet)
    if x < 0: 
        raise ValueError, 'Only non-negative numbers are supported. Encounterd %s' %x
    letters = []
    quotient = x
    while quotient>=0:
        quotient, remainder = divmod(quotient, base) 
        quotient-=1 
        letters.append(alphabet[remainder])
    letters.reverse()
    return ''.join(letters)

_now = 'apply_now'
@decorator.decorator
def queueable(fun, *args, **kwargs):
    params = inspect.getcallargs(fun, *args, **kwargs)
    if not _now in params: 
        raise ValueError, '"%s" must be a parameter of queued function "%s"' %(_now, fun.__name__)
    f_name = fun.__name__
    kw_name = inspect.getargspec(fun).keywords
    kws = params.pop(kw_name, {})
    params.update(kws)
    if params[_now]:
        out = fun(*args, **kwargs)
        out.queue = []
        out.history.append((f_name, params))
        return out
    else:        
        new = params['self'].copy()
        del params['self']
        params[_now] = True

        new.queue.append((f_name, params))
        return new

class BaseObject(object):
    '''
    Object providing common utility methods.
    Used for inheritance. 
    '''

    def __repr__(self): return repr(self.ID)

    def save(self, path):
        """ Saves objec to a pickled file. """
        save(self, path)

    @classmethod
    def load(cls, path):
        """ Loads object from a pickled file. """
        return load(path)

    @property
    def _constructor(self):
        return self.__class__

    def copy(self, deep=True):
        """
        Make a copy of this object

        Parameters
        ----------
        deep : boolean, default True
            Make a deep copy, i.e. also copy data

        Returns
        -------
        copy : type of caller
        """
        from copy import copy, deepcopy
        if deep:
            return deepcopy(self)
        else:
            return copy(self)

class Measurement(BaseObject):
    '''
    A class for holding data from a single measurement, i.e.
    a single well or a single tube.
    '''
    
    def __init__(self, ID,  
                 datafile=None, readdata=False, readdata_kwargs={},
                 metafile=None, readmeta=True,  readmeta_kwargs={}):
        self.ID = ID
        self.datafile = datafile
        self.metafile = metafile
        self._data = None
        self._meta = None
        self.readdata_kwargs = readdata_kwargs
        self.readmeta_kwargs = readmeta_kwargs
        if readdata: self.set_data()
        if readmeta: self.set_meta()
        self.position = {}
        self.history = []
        self.queue   = []

    def _set_position(self, orderedcollection_id, pos):
        self.position[orderedcollection_id] = pos

    @property
    def shape(self):
        if self.data is None:
            return None
        else:
            return self.data.shape

    def apply_queued(self): 
        new = self.copy()
        new.queue = []
        for a in self.queue:
            name, params = a
            new = getattr(new, name)(**params)
        return new

#     # An example for how to write a queueable function 
#     @queueable
#     def fake_action(self, a, b='!', apply_now=False, **kws):
#         '''
#         Detailed doc.
#         '''
#         new = self.copy()
#         data = self.get_data()
#         if data is None: data = ''
#         c = kws.get('c',' ')
#         new_data = data + (a + b +' (%s). '%c)
# #         new.set_data(data=new_data)
#         new.data = new_data
#         return new
    
    # ----------------------
    # Methods of exposing underlying data
    # ----------------------
    def __contains__(self, key):
        return self.data.__contains__(key)

    def __getitem__(self, key):
        return self.data.__getitem__(key)

    # ----------------------
    # Methods getting/setting data
    # ----------------------
    def read_data(self, **kwargs):
        '''
        This function should be overwritten for each 
        specific data type. 
        '''
        pass
    
    def read_meta(self, **kwargs):
        '''
        This function should be overwritten for each 
        specific data type. 
        '''
        pass

    def set_data(self, data=None, **kwargs):
        '''
        Read data into memory, applying all actions in queue.
        Additionally, update queue and history.
        '''
        if data is None:
            data = self.get_data(**kwargs)
        setattr(self, '_data', data)
        self.history += self.queue
        self.queue = []

    def set_meta(self, meta=None, **kwargs):
        '''
        Assign values to self.meta. 
        Meta is not returned
        '''
        if meta is None:
            meta = self.get_meta(**kwargs)
        setattr(self, '_meta', meta)

    def _get_attr_from_file(self, name, **kwargs):
        '''
        return values of attribute of self.
        Attribute values can the ones assigned already, or the read for 
        the corresponding file.
        If read from file: 
            i) the method used to read the file is 'self.read_[attr name]'
            (e.g. for an attribute named 'meta' 'self.read_meta' 
            will be used).
            ii) the file path will be the one specified in an attribute
            named: '[attr name]file'. (e.g. for an attribute named 
            'meta' a 'metafile' attribute will be created).
        '''
        current_value = getattr(self, '_' + name)
        if current_value is not None:
            value = current_value
        else:
            parser_kwargs = getattr(self, 'read%s_kwargs' %name, {})
            value = getattr(self, 'read_%s' %name)(**parser_kwargs)
        return value
        
    def get_data(self, **kwargs):
        '''
        Get the measurement data.
        If data is not set, read from 'self.datafile' using 'self.read_data'.
        '''
        if self.queue:
            new = self.apply_queued()
            return new.get_data()
        else:
            return self._get_attr_from_file('data', **kwargs)
    
    def get_meta(self, **kwargs):
        '''
        Get the measurement metadata.
        If not metadata is not set, read from 'self.metafile' using 'self.read_meta'.
        '''
        return self._get_attr_from_file('meta', **kwargs)

    data = property(get_data, set_data, doc='Data may be stored in memory or on disk')
    meta = property(get_meta, set_meta, doc='Metadata associated with measurement.')

    # ----------------------
    def get_meta_fields(self, fields, **kwargs):
        '''
        Get specific fields of associated metadata.
        
        This function should be overwritten for each 
        specific data type.
        '''
        pass

    def ID_from_data(self):
        '''
        Get measurement ID from loaded data.
        
        This function should be overwritten for each 
        specific data type.
        '''
        pass

    def apply(self, func, applyto='measurement', noneval=nan, setdata=False):
        """
        Apply func either to self or to associated data.
        If data is not already parsed, try and read it.

        Parameters
        ----------
        func : callable
            The function either accepts a measurement object or an FCS object.
            Does some calculation and returns the result.
        applyto : ['data' | 'measurement']
            * 'data' : apply to associated data
            * 'measurement' : apply to measurement object itself.
        noneval : obj
            Value to return if `applyto` is 'data', but no data is available.
        setdata : bool
            Used only if data is not already set.
            If true parsed data will be assigned to self.data
            Otherwise data will be discarded at end of apply.
        """
        applyto = applyto.lower()
        if applyto == 'data':
            if self.data is not None:
                data = self.data
            elif self.datafile is None:
                return noneval
            else:
                data = self.read_data()
                if setdata:
                    self.data = data
            return func(data)
        elif applyto == 'measurement':
            return func(self)
        else:
            raise ValueError, 'Encountered unsupported value "%s" for applyto parameter.' %applyto       

Well = Measurement

import collections
class MeasurementCollection(collections.MutableMapping, BaseObject):
    '''
    A collection of measurements
    '''
    _measurement_class = Measurement #to be replaced when inheriting

    def __init__(self, ID, measurements):
        '''
        A dictionary-like container for holding multiple Measurements.

        Note that the collection keys are not necessarily identical to the Measurements IDs.
        Additionally, like a dict, measurement keys must be unique.

        Parameters
        ----------
        ID : hashable
            Collection ID
        measurements : mappable | iterable
            values are measurements of appropriate type (type is explicitly check for).
        '''
        self.ID = ID
        self.data = {}
        if isinstance(measurements, collections.Mapping):
            self.update(measurements)
        else:
            for m in measurements:
                self[m.ID] = m

    @classmethod
    @doc_replacer
    def from_files(cls, ID, datafiles, parser, readdata_kwargs={}, readmeta_kwargs={}, **ID_kwargs):
        """
        Create a Collection of measurements from a set of data files.

        Parameters
        ----------
        {_bases_ID}
        {_bases_data_files}
        {_bases_filename_parser}
        {_bases_ID_kwargs}
        """
        d = _assign_IDS_to_datafiles(datafiles, parser, cls._measurement_class, **ID_kwargs)
        measurements = []
        for sID, dfile in d.iteritems():
            try:
                measurements.append(cls._measurement_class(sID, datafile=dfile, 
                                                           readdata_kwargs=readdata_kwargs,
                                                           readmeta_kwargs=readmeta_kwargs))
            except:
                msg = 'Error occured while trying to parse file: %s' %dfile
                raise IOError, msg 
        return cls(ID, measurements)

    @classmethod
    @doc_replacer
    def from_dir(cls, ID, datadir, parser, pattern='*.fcs', recursive=False, 
                 readdata_kwargs={}, readmeta_kwargs={}, **ID_kwargs):
        """
        Create a Collection of measurements from data files contained in a directory.

        Parameters
        ----------
        ID : hashable
            Collection ID
        datadir : str
            Path of directory containing the data files.
        pattern : str
            Only files matching the pattern will be used to create measurements.
        recursive : bool
            Recursively look for files matching pattern in subdirectories.
        {_bases_filename_parser}
        {_bases_ID_kwargs}
        """
        print "428"
        datafiles = get_files(datadir, pattern, recursive)
        return cls.from_files(ID, datafiles, parser, 
                              readdata_kwargs=readdata_kwargs, readmeta_kwargs=readmeta_kwargs, 
                              **ID_kwargs)

    # ----------------------
    # MutableMapping methods
    # ----------------------
    def __repr__(self):
        return 'ID:\n%s\n\nData:\n%s' %(self.ID, repr(self.data))

    def __getitem__(self, key):
        return self.data[key]

    def __setitem__(self, key, value):
        if not isinstance(value, self._measurement_class):
            msg = ('Collection of type %s can only contain object of type %s.\n' %(type(self), type(self._measurement_class)) +
                   'Encountered type %s.' %type(value))
            raise TypeError, msg
        self.data[key] = value

    def __delitem__(self, key):
        del self.data[key]

    def __iter__(self):
        return iter(self.data)

    def __len__(self):
        return len(self.data)

    # ----------------------
    # User methods
    # ----------------------
    def apply(self, func, ids=None, applyto='measurement', noneval=nan,
            setdata=False, output_format='dict', ID=None,
            **kwargs):
        '''
        Apply func to each of the specified measurements.

        Parameters
        ----------
        func : callable 
            Accepts a Measurement object or a DataFrame. 
        ids : hashable| iterable of hashables | None
            Keys of measurements to which func will be applied.
            If None is given apply to all measurements. 
        applyto :  'measurement' | 'data'
            * 'measurement' : apply to measurements objects themselves.
            * 'data'        : apply to measurement associated data
        noneval : obj
            Value returned if applyto is 'data' but no data is available.
        setdata : bool
            Whether to set the data in the Measurement object.
            Used only if data is not already set.
        output_format : ['dict' | 'collection']
            * collection : keeps result as collection
            WARNING: For collection, func should return a copy of the measurement instance rather
            than the original measurement instance.
        Returns
        -------
        Dictionary keyed by measurement keys containing the corresponding output of func
        or returns a collection (if output_format='collection').
        '''
        if ids is None:
            ids = self.keys()
        else:
            ids = to_list(ids)
        result = dict( (i, self[i].apply(func, applyto, noneval, setdata)) for i in ids )

        if output_format == 'collection':
            can_keep_as_collection = all([isinstance(r, self._measurement_class) for r in result.values()])
            if not can_keep_as_collection:
                raise TypeError('Cannot turn output into a collection. The provided func must return results of type {}'.format(_measurement_class))

            new_collection = self.copy()
            # Locate IDs to remove
            ids_to_remove  = [x for x in self.keys() if x not in ids]
            # Remove data for these IDs
            for ids in ids_to_remove:
                new_collection.pop(ids)
            # Update keys with new values
            for k,v in new_collection.iteritems():
                new_collection[k] = result[k]
            if ID is not None:
                new_collection.ID = ID
            return new_collection
        else:
            # Return a dictionary
            return result

    def set_data(self, ids=None):
        """
        Set the data for all specified measurements (all if None given).
        """
        fun = lambda x: x.set_data()
        self.apply(fun, ids=ids, applyto='measurement')

    def _clear_measurement_attr(self, attr, ids=None):
        fun = lambda x: setattr(x, attr, None)
        self.apply(fun, ids=ids, applyto='measurement')

    def clear_measurement_data(self, ids=None):
        """
        Clear the data in all specified measurements (all if None given).
        """
        self._clear_measurement_attr('data', ids=None)

    def clear_measurement_meta(self, ids=None):
        """
        Clear the metadata in all specified measurements (all if None given).
        """
        self._clear_measurement_attr('meta', ids=None)

    def get_measurement_metadata(self, fields, ids=None, noneval=nan,
                            output_format='DataFrame'):
        """
        Get the metadata fields of specified measurements (all if None given).
        
        Parameters
        ----------
        fields : str | iterable of str 
            Names of metadata fields to be returned.
        ids : hashable| iterable of hashables | None
            Keys of measurements for which metadata will be returned.
            If None is given return metadata of all measurements. 
        noneval : obj
            Value returned if applyto is 'data' but no data is available.
        output_format :  'DataFrame' | 'dict'
            'DataFrame' : return DataFrame,
            'dict'      : return dictionary.
        
        Returns
        -------
        Measurement metadata in specified output_format.
        """        
        fields = to_list(fields)
        func = lambda x: x.get_meta_fields(fields)
        meta_d = self.apply(func, ids=ids, applyto='measurement', 
                            noneval=noneval, output_format='dict')
        if output_format is 'dict':
            return meta_d
        elif output_format is 'DataFrame':
            from pandas import DataFrame as DF
            meta_df = DF(meta_d, index=fields)
            return meta_df
        else:
            msg = ("The output_format must be either 'dict' or 'DataFrame'. " +
                   "Encounterd unsupported value %s." %repr(output_format))
            raise Exception(msg)

    # ----------------------
    # Filtering methods
    # ----------------------
    def filter(self, criteria, applyto='measurement', ID=None):
        """
        Filter measurements according to given criteria. 
        Retain only Measurements for which criteria returns True.
        
        TODO: add support for multiple criteria
        
        Parameters
        ----------
        criteria : callable
            Returns bool.
        applyto : 'measurement' | 'keys' | 'data' | mapping
             'measurement' : criteria is applied to Measurement objects
             'keys'         : criteria is applied to the keys.
             'data'         : criteria is applied to the Measurement objects' data.
             mapping        : for each key criteria is applied to mapping value with same key. 
        ID : str
            ID of the filtered collection. 
            If None is given, append '.filterd' to the current sample ID.
             
        Returns
        -------
        Filtered Collection.
        """
        fil = criteria
        new = self.copy()
        if isinstance(applyto, collections.Mapping):
            remove = (k for k,v in self.iteritems() if not fil(applyto[k]))
        elif applyto=='measurement':
            remove = (k for k,v in self.iteritems() if not fil(v))
        elif applyto=='keys':
            remove = (k for k,v in self.iteritems() if not fil(k))
        elif applyto=='data':
            remove = (k for k,v in self.iteritems() if not fil(v.get_data()))
        else:
            raise ValueError, 'Unsupported value "%s" for applyto parameter.' %applyto
        for r in remove:
            del new[r]
        if ID is None:
            ID = self.ID + '.filtered'
        new.ID = ID
        return new

    def filter_by_key(self, keys, ID=None):
        """
        Keep only Measurements with given keys.
        """
        keys = to_list(keys)
        fil = lambda x: x in keys
        if ID is None:
            ID = self.ID + '.filtered_by_key'            
        return self.filter(fil, applyto='keys', ID=ID) 

    def filter_by_attr(self, attr, criteria, ID=None):
        applyto = {k:getattr(v,attr) for k,v in self.iteritems()}
        if ID is None:
            ID = self.ID + '.filtered_by_%s' %attr
        return self.filter(criteria, applyto=applyto, ID=ID)

    def filter_by_IDs(self, ids, ID=None):
        """
        Keep only Measurements with given IDs.
        """        
        fil = lambda x: x in ids
        return self.filter_by_attr('ID', fil, ID)

    def filter_by_meta(self, criteria, ID=None):
        raise NotImplementedError

    def filter_by_rows(self, rows, ID=None):
        """
        Keep only Measurements in corresponding rows.
        """
        rows = to_list(rows)
        fil = lambda x: x in rows
        applyto = {k:self._positions[k][0] for k in self.iterkeys()}
        if ID is None:
            ID = self.ID + '.filtered_by_rows'        
        return self.filter(fil, applyto=applyto, ID=ID)

    def filter_by_cols(self, cols, ID=None):
        """
        Keep only Measurements in corresponding columns.
        """
        rows = to_list(cols)
        fil = lambda x: x in rows
        applyto = {k:self._positions[k][1] for k in self.iterkeys()}
        if ID is None:
            ID = self.ID + '.filtered_by_cols'        
        return self.filter(fil, applyto=applyto, ID=ID)

class OrderedCollection(MeasurementCollection):
    """
    Collection of Measurements that have an order, e.g. a 96-well Plate.

    TODO:
        - add reshape?
    """
    @doc_replacer
    def __init__(self, ID, measurements, position_mapper, shape=(8,12),
                 positions=None, row_labels=None, col_labels=None):
        """
        A dictionary-like container for holding multiple Measurements in a 2D array.

        Note that the collection keys are not necessarily identical to the Measurements IDs.
        Additionally, like a dict, measurement keys must be unique.

        Parameters
        ----------
        ID : hashable
            Collection ID
        measurements : mappable | iterable
            values are measurements of appropriate type (type is explicitly checked for).
        {_bases_position_mapper}
        shape : 2-tuple
            Shape of the 2D array of measurements (rows, cols).
        positions : dict | None
            Mapping of measurement_key:(row,col)
            If None is given set positions as specified by the position_mapper arg. 
        row_labels : iterable of str
            If None is given, rows will be labeled 'A','B','C', ...
        col_labels : iterable of str
            If None is given, columns will be labeled 1,2,3, ...
        """
        ## init the collection
        super(OrderedCollection, self).__init__(ID, measurements)
        ## set shape-related attributes
        if row_labels is None:
            row_labels = self._default_labels('rows', shape)
        if col_labels is None:
            col_labels = self._default_labels('cols', shape)
        self.row_labels = row_labels
        self.col_labels = col_labels
        ##set positions
        self._positions = {}
        self.set_positions(positions, parser=position_mapper)
        ## check that all positions have been set
        for k in self.iterkeys():
            if k not in self._positions:
                msg = ('All measurement position must be set,' +
                       ' but no position was set for measurement %s' %k)
                raise Exception, msg

    def __repr__(self):
        layout=self.layout
        print_layout = layout.fillna('')
        return 'ID:\n%s\n\nData:\n%s' %(self.ID, repr(print_layout))

    @classmethod
    @doc_replacer
    def from_files(cls, ID, datafiles, parser='name', position_mapper=None, 
                   readdata_kwargs={}, readmeta_kwargs={}, ID_kwargs={}, **kwargs):
        """
        Create an OrderedCollection of measurements from a set of data files.

        Parameters
        ----------
        {_bases_ID}
        {_bases_data_files}
        {_bases_filename_parser}
        {_bases_position_mapper}
        {_bases_ID_kwargs}
        kwargs : dict
            Additional key word arguments to be passed to constructor.
        """        
        if position_mapper is None:
            if isinstance(parser, basestring):
                position_mapper = parser
            else:
                msg = "When using a custom parser, you must specify the position_mapper keyword."
                raise ValueError(msg)
        d = _assign_IDS_to_datafiles(datafiles, parser, cls._measurement_class, **ID_kwargs)
        measurements = []
        for sID, dfile in d.iteritems():
            try:
                measurements.append(cls._measurement_class(sID, datafile=dfile, 
                                                           readdata_kwargs=readdata_kwargs,
                                                           readmeta_kwargs=readmeta_kwargs))
            except:
                msg = 'Error occured while trying to parse file: %s' %dfile
                raise IOError, msg 
        return cls(ID, measurements, position_mapper, **kwargs)

    @classmethod
    @doc_replacer
    def from_dir(cls, ID, path, file_to_key_parser='name', parser='name', position_mapper=None, pattern='*.fcs', recursive=False, 
                 readdata_kwargs={}, readmeta_kwargs={}, ID_kwargs={}, **kwargs):
        """
        Create a Collection of measurements from data files contained in a directory.

        Parameters
        ----------
        {_bases_ID}
        datadir : str
            Path of directory containing the data files.
        pattern : str
            Only files matching the pattern will be used to create measurements.
        recursive : bool
            Recursively look for files matching pattern in subdirectories.
        {_bases_filename_parser}
        {_bases_position_mapper}
        {_bases_ID_kwargs}
        kwargs : dict
            Additional key word arguments to be passed to constructor.
        """        
        datafiles = get_files(path, pattern, recursive)
        return cls.from_files(ID, datafiles, parser=parser, position_mapper=position_mapper,
                              readdata_kwargs=readdata_kwargs, readmeta_kwargs=readmeta_kwargs,
                              ID_kwargs=ID_kwargs, **kwargs)

#     def set_labels(self, labels, axis='rows'):
#         '''
#         Set the row/col labels.
#         Note that this method doesn't check that enough labels were set for all the assigned positions.
#         '''
#         if axis.lower() in ('rows', 'row', 'r', 0):
#             assigned_pos = set(v[0] for v in self._positions.itervalues())
#             not_assigned = set(labels) - assigned_pos
#             if len(not_assigned)>0:
#                 msg = 'New labels must contain all assigned positions'
#                 raise ValueError, msg
#             self.row_labels = labels
#         elif axis.lower() in ('cols', 'col', 'c', 1):
#             self.col_labels = labels
#         else:
#             raise TypeError, 'Unsupported axis value %s' %axis


    def _default_labels(self, axis, shape):
        import string
        if axis == 'rows':
            return [int2letters(i, string.uppercase) for i in range(shape[0])]
        else:
            return  range(1, 1+shape[1])

    def _is_valid_position(self, position):
        '''
        check if given position is valid for this collection
        '''
        row, col = position
        valid_r = row in self.row_labels
        valid_c = col in self.col_labels
        return valid_r and valid_c

    @doc_replacer
    def _get_ID2position_mapper(self, parser):
        '''
        Defines a position parser that is used
        to map between sample IDs and positions.

        Parameters
        --------------
        {_bases_position_mapper}

        TODO: Fix the name to work with more than 26 letters
        of the alphabet.
        '''
        if hasattr(parser, '__call__'):
            pass
        elif isinstance(parser, collections.Mapping):
            parser = lambda x: parser[x]
        elif parser == 'name':
            parser = lambda x: (x[0], int(x[1:]))
        elif parser.startswith('number'):
            by_col = parser.endswith("col")
            def num_parser(x):
                w,h = self.shape
                if by_col:
                    w,h = h,w
                i,j = unravel_index(int(x-1), (w,h), order='F')
                if by_col:
                    i,j = j,i
                return (self.row_labels[i], self.col_labels[j])
            parser = num_parser
        else:
            msg = '"{}" is not a supported value for the parser parameter.'.format(parser)
            raise ValueError(msg)
        return parser

    def set_positions(self, positions=None, parser='name', ids=None):
        '''
        checks for position validity & collisions,
        but not that all measurements are assigned.

        pos is dict-like of measurement_key:(row,col)
        parser :
            callable - gets key and returns position
            mapping  - key:pos
            'name'   - parses things like 'A1', 'G12'
            'number' - converts number to positions, going over rows first.
        ids :
            parser will be applied to specified ids only. 
            If None is given, parser will be applied to all measurements.
        TODO: output a more informative message for position collisions
        '''
        if positions is None:
            if ids is None:
                ids = self.keys()
            else:
                ids = to_list(ids)
            parser = self._get_ID2position_mapper(parser)
            positions = dict( (ID, parser(ID)) for ID in ids )
        else:
            pass
        # check that resulting assignment is unique (one measurement per position)
        temp = self._positions.copy()
        temp.update(positions)
        if not len(temp.values()) == len(set(temp.values())):
            msg = 'A position can only be occupied by a single measurement'
            raise Exception, msg

        for k, pos in positions.iteritems():
            if not self._is_valid_position(pos):
                msg = 'Position {} is not supported for this collection'.format(pos)
                raise ValueError, msg
            self._positions[k] = pos
            self[k]._set_position(self.ID, pos)

    def get_positions(self, copy=True):
        '''
        Get a dictionary of measurement positions.
        '''
        if copy:
            return self._positions.copy()
        else:
            return self._positions

    def _dict2DF(self, d, noneval, dropna=False):
        df = DF(noneval, index=self.row_labels, columns=self.col_labels, dtype=object)
        for k, res in d.iteritems():
            i,j = self._positions[k]
            df[j][i] = res
        try:
            df = df.astype(float)
        except:
            pass
        if dropna:
            return df.dropna(axis=0, how='all').dropna(axis=1, how='all')
        else:
            return df

    def dropna(self):
        '''
        Remove rows and cols that have no assigned measurements.
        Return new instance.
        '''
        new = self.copy()
        tmp = self._dict2DF(self, nan, True)
        new.row_labels = list(tmp.index)
        new.col_labels = list(tmp.columns)
        return new

    @property
    def layout(self):
        return self._dict2DF(self, nan)

    @property
    def shape(self):
        return (len(self.row_labels), len(self.col_labels))

    def apply(self, func, ids=None, applyto='measurement',
              output_format='DataFrame', noneval=nan,
              setdata=False, dropna=False, ID=None):
        """
        Apply func to each of the specified measurements.

        Parameters
        ----------
        func : callable
            Accepts a Measurement object or a DataFrame.
        ids : hashable| iterable of hashables | None
            Keys of measurements to which func will be applied.
            If None is given apply to all measurements.
        applyto :  'measurement' | 'data'
            'measurement' : apply to measurements objects themselves.
            'data'        : apply to measurement associated data
        output_format: ['DataFrame' | 'dict' | 'collection']
        noneval : obj
            Value returned if applyto is 'data' but no data is available.
        setdata : bool
            Whether to set the data in the Measurement object.
            Used only if data is not already set.
        dropna : bool
            whether to remove rows/cols that contain no measurements.
        ID : [None | str | numeric]
            ID is used as the new ID for the collection.
            If None, then the old ID is retained.
            Note: Only applicable when output is a collection.

        Returns
        -------
        DataFrame/Dictionary/Collection containing the output of func for each Measurement.
        """
        _output = 'collection' if output_format == 'collection' else 'dict'
        result = super(OrderedCollection, self).apply(func, ids, applyto,
                                                       noneval, setdata,
                                           output_format=_output)

        # Note: result should be of type dict or collection for the code
        # below to work
        if output_format is 'dict':
            return result
        elif output_format is 'DataFrame':
            return self._dict2DF(result, noneval, dropna)
        elif output_format is 'collection':
            return result
        else:
            msg = ("output_format must be either 'dict' or 'DataFrame'. " +
                   "Encounterd unsupported value %s." %repr(output_format))
            raise Exception(msg)

    @doc_replacer
    def grid_plot(self, func, applyto='measurement', ids=None,
                row_labels=None, col_labels=None,
                xlim='auto', ylim='auto',
                xlabel=None, ylabel=None,
                colorbar=True,
                row_label_xoffset=None, col_label_yoffset=None,
                hide_tick_labels=True, hide_tick_lines=True,
                hspace=0, wspace=0,
                row_labels_kwargs={}, col_labels_kwargs={}):
        """
        Creates subplots for each well in the plate. Uses func to plot on each axis.
        Follow with a call to matplotlibs show() in order to see the plot.

        Parameters
        ----------
        func : callable
            func is a callable that accepts a measurement
            object (with an optional axis reference) and plots on the current axis.
            Return values from func are ignored.
            .. note: if using applyto='measurement', the function
            when querying for data should make sure that the data
            actually exists
        applyto : 'measurement' | 'data'
        {_graph_grid_layout}
        {bases_OrderedCollection_grid_plot_pars}

        Returns
        -------
        {_graph_grid_layout_returns}

        Examples
        ---------
        >>> def y(well, ax):
        >>>     data = well.get_data()
        >>>     if data is None:
        >>>         return None
        >>>     graph.plotFCM(data, 'Y2-A')
        >>> def z(data, ax):
        >>>     plot(data[0:100, 1], data[0:100, 2])
        >>> plate.plot(y, applyto='measurement');
        >>> plate.plot(z, applyto='data');
        """
        # Acquire call arguments to be passed to create plate layout
        callArgs = locals().copy() # This statement must remain first. The copy is just defensive.
        [callArgs.pop(varname) for varname in  ['self', 'func', 'applyto', 'ids', 'colorbar', 'xlim', 'ylim']] # pop args

        callArgs['rowNum'] = self.shape[0]
        callArgs['colNum'] = self.shape[1]

        subplots_adjust_args = {}
        subplots_adjust_args.setdefault('right', 0.85)
        subplots_adjust_args.setdefault('top', 0.85)
        pl.subplots_adjust(**subplots_adjust_args)

        # Uses plate default row/col labels if user does not override them by specifying row/col labels
        if row_labels == None: callArgs['row_labels'] = self.row_labels
        if col_labels == None: callArgs['col_labels'] = self.col_labels

        ax_main, ax_subplots = graph.create_grid_layout(**callArgs)
        subplots_ax = DF(ax_subplots, index=self.row_labels, columns=self.col_labels)

        if ids is None:
            ids = self.keys()
        ids = to_list(ids)

        for ID in ids:
            measurement = self[ID]
            if not hasattr(measurement, 'data'):
                continue

            row, col = self._positions[ID]
            ax = subplots_ax[col][row]
            pl.sca(ax) # sets the current axis

            if applyto == 'measurement':
                func(measurement, ax) # reminder: pandas row/col order is reversed
            elif applyto == 'data':
                data = measurement.get_data()
                if data is not None:
                    if func.func_code.co_argcount == 1:
                        func(data)
                    else:
                        func(data, ax)
            else:
                raise ValueError, 'Encountered unsupported value {} for applyto parameter.'.format(applyto)

        # Autoscaling axes
        graph.scale_subplots(ax_subplots, xlim=xlim, ylim=ylim)

        ###
        # Test code for adding colorbars
        # Add colorbar
        # Quick hack
        #if colorbar:
            #pl.subplots_adjust(right=0.8)
            #f = pl.gcf()
            #ax_bar = f.add_axes([0.8, 0.2, 0.15, 0.6])
            #ax_bar.axison = True
            # Assuming only single element in images
            #this_ax = subplots_ax[7]['A']
            #print this_ax
            ##images_instance = this_ax.artists
            #import matplotlib
            #print this_ax.findobj(match=matplotlib.image.AxesImage)
            #if len(images_instance) == 1:
                #images_instance = images_instance[0]
            #else:
                #raise Exception('Could not add colorbar')
            #c = pl.colorbar(gHandleList[1][0, -1].images[0], ax=ax_bar)

        #####
        # Placing ticks on the top left subplot
        ax_label = ax_subplots[0, -1]
        pl.sca(ax_label)

        if xlabel:
            xlim = ax_label.get_xlim()
            pl.xticks([xlim[0], xlim[1]], rotation=90)

        if ylabel:
            ylim = ax_label.get_ylim()
            pl.yticks([ylim[0], ylim[1]], rotation=0)

        pl.sca(ax_main) # sets to the main axis -- more intuitive

        return ax_main, ax_subplots

if __name__ == '__main__':
    m = Measurement('m', datafile='')
    mm = m.fake_action('Hello', b=' there', c='Hola', apply_now=False)
    mm2 = mm.fake_action('World', c='Mundo', apply_now=False)
    mmm = mm2.apply_queued()
    for t in [m,mm,mm2, mmm]:
        print t._data, '| ', t.data, '|', len(t.queue), '|', len(t.history)
    
    mm2.set_data()
    mm3 = mm2.fake_action('Goodbye')
    for t in [mm2, mm3]:
        print t._data, '| ', t.data, '|', len(t.queue), '|', len(t.history)
    
    
#     print OrderedCollection.grid_plot.__doc__
    #print OrderedCollection.__doc__
    #print OrderedCollection.__init__.__doc__
    #print OrderedCollection.from_files.__doc__
    #print OrderedCollection.from_dir.__doc__
    #print MeasurementCollection.from_files.__doc__
    pass<|MERGE_RESOLUTION|>--- conflicted
+++ resolved
@@ -52,18 +52,13 @@
         kwargs.setdefault('pre', 'Well_')
         kwargs.setdefault('post', ['_', '\.', '$'])
         kwargs.setdefault('tagtype', str)
-<<<<<<< HEAD
         fparse = lambda x : get_tag_value(os.path.basename(x), **kwargs)
     elif parser == 'number':
-=======
-        fparse = lambda x : get_tag_value(x, **kwargs)
-    elif parser.startswith('number'):
->>>>>>> 7ab772fe
         fparse = lambda x: int(x.split('.')[-2])
     elif parser == 'read':
         fparse = lambda x: measurement_class(ID='temporary', datafile=x).ID_from_data(**kwargs)
     else:
-        raise ValueError,  'Encountered unsupported value "%s" for parser parameter.' %parser 
+        raise ValueError,  'Encountered unsupported value "%s" for parser parameter.' %parser
     d = dict( (fparse(dfile), dfile) for dfile in datafiles )
     return d
 
@@ -412,7 +407,7 @@
 
     @classmethod
     @doc_replacer
-    def from_dir(cls, ID, datadir, parser, pattern='*.fcs', recursive=False, 
+    def from_dir(cls, ID, datadir, parser, pattern='*.fcs', recursive=False,
                  readdata_kwargs={}, readmeta_kwargs={}, **ID_kwargs):
         """
         Create a Collection of measurements from data files contained in a directory.
@@ -430,9 +425,8 @@
         {_bases_filename_parser}
         {_bases_ID_kwargs}
         """
-        print "428"
         datafiles = get_files(datadir, pattern, recursive)
-        return cls.from_files(ID, datafiles, parser, 
+        return cls.from_files(ID, datafiles, parser,
                               readdata_kwargs=readdata_kwargs, readmeta_kwargs=readmeta_kwargs, 
                               **ID_kwargs)
 
@@ -578,7 +572,7 @@
             return meta_df
         else:
             msg = ("The output_format must be either 'dict' or 'DataFrame'. " +
-                   "Encounterd unsupported value %s." %repr(output_format))
+                   "Encountered unsupported value %s." %repr(output_format))
             raise Exception(msg)
 
     # ----------------------
@@ -719,7 +713,7 @@
         self.col_labels = col_labels
         ##set positions
         self._positions = {}
-        self.set_positions(positions, parser=position_mapper)
+        self.set_positions(positions, position_mapper=position_mapper)
         ## check that all positions have been set
         for k in self.iterkeys():
             if k not in self._positions:
@@ -734,7 +728,8 @@
 
     @classmethod
     @doc_replacer
-    def from_files(cls, ID, datafiles, parser='name', position_mapper=None, 
+    def from_files(cls, ID, datafiles, parser='name',
+                   position_mapper=None,
                    readdata_kwargs={}, readmeta_kwargs={}, ID_kwargs={}, **kwargs):
         """
         Create an OrderedCollection of measurements from a set of data files.
@@ -748,7 +743,7 @@
         {_bases_ID_kwargs}
         kwargs : dict
             Additional key word arguments to be passed to constructor.
-        """        
+        """
         if position_mapper is None:
             if isinstance(parser, basestring):
                 position_mapper = parser
@@ -769,7 +764,9 @@
 
     @classmethod
     @doc_replacer
-    def from_dir(cls, ID, path, file_to_key_parser='name', parser='name', position_mapper=None, pattern='*.fcs', recursive=False, 
+    def from_dir(cls, ID, path,
+                 parser='name',
+                 position_mapper=None, pattern='*.fcs', recursive=False,
                  readdata_kwargs={}, readmeta_kwargs={}, ID_kwargs={}, **kwargs):
         """
         Create a Collection of measurements from data files contained in a directory.
@@ -788,7 +785,7 @@
         {_bases_ID_kwargs}
         kwargs : dict
             Additional key word arguments to be passed to constructor.
-        """        
+        """
         datafiles = get_files(path, pattern, recursive)
         return cls.from_files(ID, datafiles, parser=parser, position_mapper=position_mapper,
                               readdata_kwargs=readdata_kwargs, readmeta_kwargs=readmeta_kwargs,
@@ -819,17 +816,17 @@
         else:
             return  range(1, 1+shape[1])
 
-    def _is_valid_position(self, position):
-        '''
-        check if given position is valid for this collection
-        '''
-        row, col = position
-        valid_r = row in self.row_labels
-        valid_c = col in self.col_labels
-        return valid_r and valid_c
+    # def _is_valid_position(self, position):
+    #     '''
+    #     check if given position is valid for this collection
+    #     '''
+    #     row, col = position
+    #     valid_r = row in self.row_labels
+    #     valid_c = col in self.col_labels
+    #     return valid_r and valid_c
 
     @doc_replacer
-    def _get_ID2position_mapper(self, parser):
+    def _get_ID2position_mapper(self, position_mapper):
         '''
         Defines a position parser that is used
         to map between sample IDs and positions.
@@ -841,34 +838,33 @@
         TODO: Fix the name to work with more than 26 letters
         of the alphabet.
         '''
-        if hasattr(parser, '__call__'):
-            pass
-        elif isinstance(parser, collections.Mapping):
-            parser = lambda x: parser[x]
-        elif parser == 'name':
-            parser = lambda x: (x[0], int(x[1:]))
-        elif parser.startswith('number'):
-            by_col = parser.endswith("col")
-            def num_parser(x):
-                w,h = self.shape
-                if by_col:
-                    w,h = h,w
-                i,j = unravel_index(int(x-1), (w,h), order='F')
-                if by_col:
-                    i,j = j,i
-                return (self.row_labels[i], self.col_labels[j])
-            parser = num_parser
-        else:
-            msg = '"{}" is not a supported value for the parser parameter.'.format(parser)
+        def num_parser(x, order):
+            i, j = unravel_index(int(x-1), self.shape, order=order)
+            return (self.row_labels[i], self.col_labels[j])
+
+        if hasattr(position_mapper, '__call__'):
+            mapper = position_mapper
+        elif isinstance(position_mapper, collections.Mapping):
+            mapper = lambda x: position_mapper[x]
+        elif position_mapper == 'name':
+            mapper = lambda x: (x[0], int(x[1:]))
+        elif position_mapper in ('enumeration_row_first', 'number'):
+            mapper = lambda x : num_parser(x, 'F')
+        elif position_mapper == 'enumeration_col_first':
+            mapper = lambda x : num_parser(x, 'C')
+        else:
+            msg = '"{}" is not a known key_to_position_parser.'.format(position_mapper)
             raise ValueError(msg)
-        return parser
-
-    def set_positions(self, positions=None, parser='name', ids=None):
+        return mapper
+
+    def set_positions(self, positions=None, position_mapper='name', ids=None):
         '''
         checks for position validity & collisions,
         but not that all measurements are assigned.
 
-        pos is dict-like of measurement_key:(row,col)
+        Parameters
+        -----------
+        positions : is dict-like of measurement_key:(row,col)
         parser :
             callable - gets key and returns position
             mapping  - key:pos
@@ -877,6 +873,7 @@
         ids :
             parser will be applied to specified ids only. 
             If None is given, parser will be applied to all measurements.
+
         TODO: output a more informative message for position collisions
         '''
         if positions is None:
@@ -884,8 +881,8 @@
                 ids = self.keys()
             else:
                 ids = to_list(ids)
-            parser = self._get_ID2position_mapper(parser)
-            positions = dict( (ID, parser(ID)) for ID in ids )
+            mapper = self._get_ID2position_mapper(position_mapper)
+            positions = dict( (ID, mapper(ID)) for ID in ids )
         else:
             pass
         # check that resulting assignment is unique (one measurement per position)
@@ -896,9 +893,9 @@
             raise Exception, msg
 
         for k, pos in positions.iteritems():
-            if not self._is_valid_position(pos):
-                msg = 'Position {} is not supported for this collection'.format(pos)
-                raise ValueError, msg
+            # if not self._is_valid_position(pos):
+            #     msg = 'Position {} is not supported for this collection'.format(pos)
+            #     raise ValueError, msg
             self._positions[k] = pos
             self[k]._set_position(self.ID, pos)
 
@@ -992,7 +989,7 @@
             return result
         else:
             msg = ("output_format must be either 'dict' or 'DataFrame'. " +
-                   "Encounterd unsupported value %s." %repr(output_format))
+                   "Encountered unsupported value %s." %repr(output_format))
             raise Exception(msg)
 
     @doc_replacer
