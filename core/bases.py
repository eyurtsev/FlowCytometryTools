'''
Created on Jun 18, 2013

@author: jonathanfriedman

Base objects for measurement and plate objects.

TODO:
- make plate a subclass of collection
- consider converting init methods to accepting data, and adding
factory methods for construction from files.
- consider always reading in data in measurements, perhaps storing on disk
using shelve|PyTables|pandas HDFStore
'''
from pandas import DataFrame as DF
from numpy import nan, unravel_index
import pylab as pl
from GoreUtilities.util import get_files, save, load, to_list
from GoreUtilities import graph

def _assign_IDS_to_datafiles(datafiles, parser, measurement_class=None):
    '''
    Assign measurement IDS to datafiles using specified parser.
    Return a dict of ID:datafile
    '''
    if isinstance(parser, collections.Mapping):
        fparse = lambda x: parser[x]
    elif hasattr(parser, '__call__'):
        fparse = parser
    elif parser == 'name':
        fparse = lambda x: x.split('_')[-1].split('.')[0]
    elif parser == 'number':
        fparse = lambda x: int(x.split('.')[-2])
    elif parser == 'read':
        fparse = lambda x: measurement_class(ID='temporary', datafile=x).ID_from_data()
    else:
        raise ValueError,  'Encountered unsupported value "%s" for parser paramter.' %parser 
    d = dict( (fparse(dfile), dfile) for dfile in datafiles )
    return d

def _parse_criteria(criteria):
    if hasattr(criteria, '__call__'):
        return criteria

class BaseObject(object):
    '''
    Object providing common utility methods.
    Used for inheritance. 
    '''

    def __repr__(self): return repr(self.ID)
    
    def save(self, path):
        save(self, path)
    
    @classmethod
    def load(cls, path):
        return load(path)

    @property
    def _constructor(self):
        return self.__class__
    
    def copy(self, deep=True):
        """
        Make a copy of this object

        Parameters
        ----------
        deep : boolean, default True
            Make a deep copy, i.e. also copy data

        Returns
        -------
        copy : type of caller
        """
        from copy import copy, deepcopy
        if deep:
            return deepcopy(self)
        else:
            return copy(self)

class Measurement(BaseObject):
    '''
    A class for holding data from a single measurement, i.e.
    a single well or a single tube.
    '''
    
    def __init__(self, ID,  
                 datafile=None, readdata=False, readdata_kwargs={},
                 metafile=None, readmeta=True,  readmeta_kwargs={}):
        self.ID = ID
        self.datafile = datafile
        self.metafile = metafile
        if readdata:
            self.set_data(datafile=datafile, **readdata_kwargs)
        else:
            self.data = None
        if readmeta:
            self.set_meta(metafile=metafile, **readmeta_kwargs)
        else:
            self.meta = None
        self.position = {}

    def _set_position(self, orderedcollection_id, pos):
        self.position[orderedcollection_id] = pos

    @property
    def shape(self):
        if self.data is None:
            return None
        else:
            return self.data.shape

    # ----------------------
    # Methods of exposing underlying data
    # ----------------------
    def __contains__(self, key):
        return self.data.__contains__(key)

    def __getitem__(self, key):
        return self.data.__getitem__(key)

    # ----------------------
    def read_data(self, **kwargs):
        '''
        This function should be overwritten for each 
        specific data type. 
        '''
        pass
    
    def read_meta(self, **kwargs):
        '''
        This function should be overwritten for each 
        specific data type. 
        '''
        pass

    def _set_attr_from_file(self, name, value=None, path=None, **kwargs):
        '''
        Assign values to attribute of self.
        Attribute values can be passed by user or read from file.
        If read from file: 
            i) the method used to read the file is 'self.read_[attr name]'
            (e.g. for an attribute named 'meta' 'self.read_meta' 
            will be used).
            ii) the file path will also be set to an attribute
            named: '[attr name]file'. (e.g. for an attribute named 
            'meta' a 'metafile' attribute will be created).
        '''
        if value is not None:
            setattr(self, name, value)
        else:
            if path is not None:
                setattr(self, name+'file', path)
            value = getattr(self, 'read_%s' %name)(**kwargs)
        setattr(self, name, value)

    def set_data(self, data=None, datafile=None, **kwargs):
        '''
        Assign values to self.data and self.meta. 
        Data is not returned
        '''
        self._set_attr_from_file('data', data, datafile, **kwargs)

    def set_meta(self, meta=None, metafile=None, **kwargs):
        '''
        Assign values to self.data and self.meta. 
        Data is not returned
        '''
        self._set_attr_from_file('meta', meta, metafile, **kwargs)

    def _get_attr_from_file(self, name, **kwargs):
        '''
        return values of attribute of self.
        Attribute values can the ones assigned already, or the read for 
        the corresponding file.
        If read from file: 
            i) the method used to read the file is 'self.read_[attr name]'
            (e.g. for an attribute named 'meta' 'self.read_meta' 
            will be used).
            ii) the file path will be the one specified in an attribute
            named: '[attr name]file'. (e.g. for an attribute named 
            'meta' a 'metafile' attribute will be created).
        '''
        current_value = getattr(self, name)
        current_path  = getattr(self, name+'file')
        if current_value is not None:
            value = current_value
        elif current_path is not None:
            value = getattr(self, 'read_%s' %name)(**kwargs)
        else:
            value = None
        return value

    def get_data(self, **kwargs):
        '''
        Get the measurement data.
        If data is not set, read from 'self.datafile' using 'self.read_data'.
        '''
        return self._get_attr_from_file('data', **kwargs)

    def get_meta(self, **kwargs):
        '''
        Get the measurement metadata.
        If not metadata is not set, read from 'self.metafile' using 'self.read_meta'.
        '''
        return self._get_attr_from_file('meta', **kwargs)

    def get_meta_fields(self, fields, **kwargs):
        '''
        Get specific fields of associated metadata.
        
        This function should be overwritten for each 
        specific data type.
        '''
        pass

    def ID_from_data(self):
        '''
        Get measurement ID from loaded data.
        
        This function should be overwritten for each 
        specific data type.
        '''
        pass

    def apply(self, func, applyto='measurement', noneval=nan, setdata=False):
        '''
        Apply func either to self or to associated data.
        If data is not already parsed, try and read it.
        
        Parameters
        ----------
        func : callable 
            Each func value is a callable that accepts a measurement 
            object or an FCS object.
        applyto : 'data' | 'measurement'
            'data'    : apply to associated data
            'measurement' : apply to measurement object itself. 
        noneval : obj
            Value returned if applyto is 'data' but no data is available.
        setdata : bool
            Used only if data is not already set.
            If true parsed data will be assigned to self.data
            Otherwise data will be discarded at end of apply.
        '''
        applyto = applyto.lower()
        if applyto == 'data':
            if self.data is not None:
                data = self.data
            elif self.datafile is None:
                return noneval
            else:
                data = self.read_data()
                if setdata:
                    self.data = data
            return func(data)
        elif applyto == 'measurement':
            return func(self)
        else:
            raise ValueError, 'Encountered unsupported value "%s" for applyto paramter.' %applyto       

Well = Measurement

import collections
class MeasurementCollection(collections.MutableMapping, BaseObject):
    '''
    A collection of measurements
    '''
    _measurement_class = Measurement #to be replaced when inheriting

    def __init__(self, ID, measurements):
        '''
        A dictionary-like container for holding multiple Measurements.
        
        Note that the collection keys are not necessarily identical to the Measurements IDs.
        Additionally, like a dict, measurement keys must be unique.
        
        Parameters
        ----------
        ID : hashable
            Collection ID
        measurements : mappable | iterable
            values are measurements of appropriate type (type is explicitly check for).
        '''
        self.ID = ID
        self.data = {}
        if isinstance(measurements, collections.Mapping):
            self.update(measurements)
        else:
            for m in measurements:
                self[m.ID] = m 

    @classmethod
    def from_files(cls, ID, datafiles, parser='name'):
        """
        Create a Collection of measurements from a set of data files.
        
        Parameters
        ----------
        ID : hashable
            Collection ID
        datafiles : str | iterable
            A set of data files containing the measurements.
        parser : 'name' \ 'number' | 'read' | mapping \ callable
            Determines key under which each measurement will be stored in the collection.
            'name' : Use the measurement name given in the file name.
                     For example, 'JF_2013-08-09_fast_mode_Well_C9.001.fcs' will get key 'C9'.
            'number' : Use the number given in the file name.
                       For example, 'JF_2013-08-07_%SampleID%_Well_%Description%.024' will get key 24.
            'read' : Use the measurement ID sspecified in the metadata. 
            mapping : mapping (dict-like) from datafiles to keys.
            callable : takes datafile name and returns key. 
        """
        d = _assign_IDS_to_datafiles(datafiles, parser, cls._measurement_class)
        measurements = []
        for sID, dfile in d.iteritems():
                measurements.append(cls._measurement_class(sID, datafile=dfile))
        return cls(ID, measurements)

    @classmethod
    def from_dir(cls, ID, datadir, pattern='*.fcs', recursive=False, parser='name'):
        """
        Create a Collection of measurements from data files contained in a directory.
        
        Parameters
        ----------
        ID : hashable
            Collection ID
        datadir : str
            Path of directory containing the data files.
        pattern : str
            Only files matching the pattern will be used to create measurements.
        recursive : bool
            Recursively look for files matching pattern in subdirectories.
        parser : 'name' \ 'number' | 'read' | mapping \ callable
            Determines key under which each measurement will be stored in the collection.
            'name' : Use the measurement name given in the file name.
                     For example, 'JF_2013-08-09_fast_mode_Well_C9.001.fcs' will get key 'C9'.
            'number' : Use the number given in the file name.
                       For example, 'JF_2013-08-07_%SampleID%_Well_%Description%.024' will get key 24.
            'read' : Use the measurement ID sspecified in the metadata. 
            mapping : mapping (dict-like) from datafiles to keys.
            callable : takes datafile name and returns key. 
        """
        datafiles = get_files(datadir, pattern, recursive)
        return cls.from_files(ID, datafiles, parser)

    # ----------------------
    # MutableMapping methods
    # ----------------------
    def __repr__(self):
        return 'ID:\n%s\n\nData:\n%s' %(self.ID, repr(self.data))

    def __getitem__(self, key):
        return self.data[key]

    def __setitem__(self, key, value):
        if not isinstance(value, self._measurement_class):
            msg = ('Collection of type %s can only contain object of type %s.\n' %(type(self), type(self._measurement_class)) +
                   'Encountered type %s.' %type(value))
            raise TypeError, msg
        self.data[key] = value

    def __delitem__(self, key):
        del self.data[key]

    def __iter__(self):
        return iter(self.data)

    def __len__(self):
        return len(self.data)

    # ----------------------
    # User methods
    # ----------------------
    def apply(self, func, ids=None, applyto='measurement', noneval=nan, setdata=False, **kwargs):
        '''
        Apply func to each of the specified measurements.
        
        Parameters
        ----------
        func : callable 
            Accepts a Measurement object or a DataFrame. 
        ids : hashable| iterable of hashables | None
            Keys of measurements to which func will be applied.
            If None is given apply to all measurements. 
        applyto :  'measurement' | 'data'
            'measurement' : apply to measurements objects themselves.
            'data'        : apply to measurement associated data
        noneval : obj
            Value returned if applyto is 'data' but no data is available.
        setdata : bool
            Whether to set the data in the Measurement object.
            Used only if data is not already set.
        
        Returns
        -------
        Dictionary keyed by measurement keys containing the corresponding output of func.
        ''' 
        if ids is None:
            ids = self.keys()
        else:
            ids = to_list(ids)
        result = dict( (i, self[i].apply(func, applyto, noneval, setdata)) for i in ids )
        return result

    def set_data(self, ids=None):
        """
        Set the data for all specified measurements (all if None given).
        """
        fun = lambda x: x.set_data()
        self.apply(fun, ids=ids, applyto='measurement')
         
    def _clear_measurement_attr(self, attr, ids=None):
        fun = lambda x: setattr(x, attr, None)
        self.apply(fun, ids=ids, applyto='measurement')

    def clear_measurement_data(self, ids=None):
        """
        Clear the data in all specified measurements (all if None given).
        """
        self._clear_measurement_attr('data', ids=None)

    def clear_measurement_meta(self, ids=None):
        """
        Clear the metadata in all specified measurements (all if None given).
        """
        self._clear_measurement_attr('meta', ids=None)

    def get_measurement_metadata(self, fields, ids=None, noneval=nan,
                            output_format='DataFrame'):
        """
        Get the metadata fields of specified measurements (all if None given).
        
        Parameters
        ----------
        fields : str | iterable of str 
            Names of metadata fields to be returned.
        ids : hashable| iterable of hashables | None
            Keys of measurements for which metadata will be returned.
            If None is given return metadata of all measurements. 
        noneval : obj
            Value returned if applyto is 'data' but no data is available.
        output_format :  'DataFrame' | 'dict'
            'DataFrame' : return DataFrame,
            'dict'      : return dictionary.
        
        Returns
        -------
        Measurement metadata in specified output_format.
        """        
        fields = to_list(fields)
        func = lambda x: x.get_meta_fields(fields)
        meta_d = self.apply(func, ids=ids, applyto='measurement', 
                            noneval=noneval, output_format='dict')
        if output_format is 'dict':
            return meta_d
        elif output_format is 'DataFrame':
            from pandas import DataFrame as DF
            meta_df = DF(meta_d, index=fields)
            return meta_df
        else:
            msg = ("The output_format must be either 'dict' or 'DataFrame'. " +
                   "Encounterd unsupported value %s." %repr(output_format))
            raise Exception(msg)

    # ----------------------
    # Filtering methods
    # ----------------------
    def filter(self, criteria, applyto='measurement', ID=None):
        """
        Filter measurements according to given criteria. 
        Retain only Measurements for which criteria returns True.
        
        TODO: add support for multiple criteria
        
        Parameters
        ----------
        criteria : callable
            Returns bool.
        applyto : 'measurement' | 'keys' | 'data' | mapping
             'measurement' : criteria is applied to Measurement objects
             'keys'         : criteria is applied to the keys.
             'data'         : criteria is applied to the Measurement objects' data.
             mapping        : for each key criteria is applied to mapping value with same key. 
        ID : str
            ID of the filtered collection. 
            If None is given, append '.filterd' to the current sample ID.
             
        Returns
        -------
        Filtered Collection.
        """
        fil = _parse_criteria(criteria)
        new = self.copy()
        if isinstance(applyto, collections.Mapping):
            remove = (k for k,v in self.iteritems() if not fil(applyto[k]))
        elif applyto=='measurement':
            remove = (k for k,v in self.iteritems() if not fil(v))
        elif applyto=='keys':
            remove = (k for k,v in self.iteritems() if not fil(k))
        elif applyto=='data':
            remove = (k for k,v in self.iteritems() if not fil(v.get_data()))
        else:
            raise ValueError, 'Unsupported value "%s" for applyto parameter.' %applyto
        for r in remove:
            del new[r]
        if ID is None:
            ID = self.ID + '.filtered'
        new.ID = ID
        return new

    def filter_by_key(self, keys, ID=None):
        """
        Keep only Measurements with given keys.
        """
        keys = to_list(keys)
        fil = lambda x: x in keys
        if ID is None:
            ID = self.ID + '.filtered_by_key'            
        return self.filter(fil, applyto='keys', ID=ID) 

    def filter_by_attr(self, attr, criteria, ID=None):
        applyto = {k:getattr(v,attr) for k,v in self.iteritems()}
        if ID is None:
            ID = self.ID + '.filtered_by_%s' %attr
        return self.filter(criteria, applyto=applyto, ID=ID)

    def filter_by_IDs(self, ids, ID=None):
        """
        Keep only Measurements with given IDs.
        """        
        fil = lambda x: x in ids
        return self.filter_by_attr('ID', fil, ID)

    def filter_by_meta(self, criteria, ID=None):
        raise NotImplementedError

    def filter_by_rows(self, rows, ID=None):
        """
        Keep only Measurements in corresponding rows.
        """
        rows = to_list(rows)
        fil = lambda x: x in rows
        applyto = {k:self._positions[k][0] for k in self.iterkeys()}
        if ID is None:
            ID = self.ID + '.filtered_by_rows'        
        return self.filter(fil, applyto=applyto, ID=ID)

    def filter_by_cols(self, cols, ID=None):
        """
        Keep only Measurements in corresponding columns.
        """
        rows = to_list(cols)
        fil = lambda x: x in rows
        applyto = {k:self._positions[k][1] for k in self.iterkeys()}
        if ID is None:
            ID = self.ID + '.filtered_by_cols'        
        return self.filter(fil, applyto=applyto, ID=ID)

class OrderedCollection(MeasurementCollection):
    """
    Collection of Measurements that have an order, e.g. a 96-well Plate. 
    
    TODO: 
        - add reshape?         
    """ 
    def __init__(self, ID, measurements, shape=(8,12),
                 positions=None, position_parser='name',
                 row_labels=None, col_labels=None):
        """
        A dictionary-like container for holding multiple Measurements in a 2D array.
        
        Note that the collection keys are not necessarily identical to the Measurements IDs.
        Additionally, like a dict, measurement keys must be unique.
        
        Parameters
        ----------
        ID : hashable
            Collection ID
        measurements : mappable | iterable
            values are measurements of appropriate type (type is explicitly check for).
        shape : 2-tuple
            Shape of the 2D array of measurements (rows, cols).
        positions : dict | None
                Mapping of measurement_key:(row,col)
                If None is given set positions as specified by the position_parser arg. 
        position_parser :
            callable - gets key and returns position
            mapping  - key:pos
            'name'   - parses things like 'A1', 'G12'
            'number' - converts number to positions, going over rows first.
        row_labels : iterable of str
            If None is given, rows will be labeled 'A','B','C', ...
        col_labels : iterable of str
            If None is given, columns will be labeled 1,2,3, ...
        """
        ## init the collection
        super(OrderedCollection, self).__init__(ID, measurements)
        ## set shape-related attributes
        if row_labels is None:
            row_labels = self._default_labels('rows', shape)
        if col_labels is None:
            col_labels = self._default_labels('cols', shape)
        self.row_labels = row_labels
        self.col_labels = col_labels
        ##set positions
        self._positions = {}
        self.set_positions(positions, parser=position_parser)
        ## check that all positions have been set
        for k in self.iterkeys():
            if k not in self._positions:
                msg = ('All measurement position must be set,' +
                       ' but no position was set for measurement %s' %k)
                raise Exception, msg

    def __repr__(self):
        layout=self.layout
        print_layout = layout.fillna('')
        return 'ID:\n%s\n\nData:\n%s' %(self.ID, repr(print_layout))

    @classmethod
    def from_files(cls, ID, datafiles, parser='name', **kwargs):
        """
        Create an OrderedCollection of measurements from a set of data files.
        
        Parameters
        ----------
        ID : hashable
            Collection ID
        datafiles : str | iterable
            A set of data files containing the measurements.
        parser : 'name' \ 'number' | 'read' | mapping \ callable
            Determines key under which each measurement will be stored in the collection.
            'name' : Use the measurement name given in the file name.
                     For example, 'JF_2013-08-09_fast_mode_Well_C9.001.fcs' will get key 'C9'.
            'number' : Use the number given in the file name.
                       For example, 'JF_2013-08-07_%SampleID%_Well_%Description%.024.fcs' will get key 24.
            'read' : Use the measurement ID sspecified in the metadata. 
            mapping : mapping (dict-like) from datafiles to keys.
            callable : takes datafile name and returns key. 
        kwargs : dict
            Additional key word arguments to be passed to constructor.
        """
        d = _assign_IDS_to_datafiles(datafiles, parser, cls._measurement_class)
        measurements = []
        for sID, dfile in d.iteritems():
                measurements.append(cls._measurement_class(sID, datafile=dfile))
        kwargs.setdefault('position_parser', parser)    
        return cls(ID, measurements, **kwargs)

    @classmethod
    def from_dir(cls, ID, path, pattern='*.fcs', recursive=False,
                 parser='name', **kwargs):
        """
        Create a Collection of measurements from data files contained in a directory.
        
        Parameters
        ----------
        ID : hashable
            Collection ID
        datadir : str
            Path of directory containing the data files.
        pattern : str
            Only files matching the pattern will be used to create measurements.
        recursive : bool
            Recursively look for files matching pattern in subdirectories.
        parser : 'name' \ 'number' | 'read' | mapping \ callable
            Determines key under which each measurement will be stored in the collection.
            'name' : Use the measurement name given in the file name.
                     For example, 'JF_2013-08-09_fast_mode_Well_C9.001.fcs' will get key 'C9'.
            'number' : Use the number given in the file name.
                       For example, 'JF_2013-08-07_%SampleID%_Well_%Description%.024' will get key 24.
            'read' : Use the measurement ID sspecified in the metadata. 
            mapping : mapping (dict-like) from datafiles to keys.
            callable : takes datafile name and returns key. 
        kwargs : dict
            Additional key word arguments to be passed to constructor.
        """
        datafiles = get_files(path, pattern, recursive)
        kwargs.setdefault('position_parser', parser)
        return cls.from_files(ID, datafiles, parser=parser, **kwargs)

#     def set_labels(self, labels, axis='rows'):
#         '''
#         Set the row/col labels.
#         Note that this method doesn't check that enough labels were set for all the assigned positions.
#         '''
#         if axis.lower() in ('rows', 'row', 'r', 0):
#             assigned_pos = set(v[0] for v in self._positions.itervalues())
#             not_assigned = set(labels) - assigned_pos
#             if len(not_assigned)>0:
#                 msg = 'New labels must contain all assigned positions'
#                 raise ValueError, msg
#             self.row_labels = labels
#         elif axis.lower() in ('cols', 'col', 'c', 1):
#             self.col_labels = labels
#         else:
#             raise TypeError, 'Unsupported axis value %s' %axis


    def _default_labels(self, axis, shape):
        import string
        if axis == 'rows':
            return [string.uppercase[i] for i in range(shape[0])]
        else:
            return  range(1, 1+shape[1])

    def _is_valid_position(self, position):
        '''
        check if given position is valid for this collection
        '''
        row, col = position
        valid_r = row in self.row_labels
        valid_c = col in self.col_labels
        return valid_r and valid_c

    def _get_ID2position_parser(self, parser):
        '''
        '''
        if hasattr(parser, '__call__'):
            pass
        elif isinstance(parser, collections.Mapping):
            parser = lambda x: parser[x]
        elif parser == 'name':
            parser = lambda x: (x[0], int(x[1:]))
        elif parser == 'number':
            def num_parser(x):
                i,j = unravel_index(int(x-1), self.shape, order='F')
                return (self.row_labels[i], self.col_labels[j])
            parser = num_parser
        else:
            raise ValueError,  'Encountered unsupported value "%s" for parser paramter.' %parser 
        return parser

    def set_positions(self, positions=None, parser='name', ids=None):
        '''
        checks for position validity & collisions, 
        but not that all measurements are assigned.
        
        pos is dict-like of measurement_key:(row,col)
        parser :
            callable - gets key and returns position
            mapping  - key:pos
            'name'   - parses things like 'A1', 'G12'
            'number' - converts number to positions, going over rows first.
        ids :
            parser will be applied to specified ids only. 
            If None is given, parser will be applied to all measurements.
        TODO: output a more informative message for position collisions
        '''
        if positions is None:
            if ids is None:
                ids = self.keys()
            else:
                ids = to_list(ids)
            parser = self._get_ID2position_parser(parser)
            positions = dict( (ID, parser(ID)) for ID in ids )
        else:
            pass
        # check that resulting assignment is unique (one measurement per position)
        temp = self._positions.copy()
        temp.update(positions)
        if not len(temp.values())==len(set(temp.values())):
            msg = 'A position can only be occupied by a single measurement'
            raise Exception, msg

        for k, pos in positions.iteritems():
            if not self._is_valid_position(pos):
                msg = 'Position {} is not supported for this collection'.format(pos)
                raise ValueError, msg
            self._positions[k] = pos
            self[k]._set_position(self.ID, pos)

    def get_positions(self, copy=True):
        '''
        Get a dictionary of measurement positions.
        '''
        if copy:
            return self._positions.copy()
        else:
            return self._positions

    def _dict2DF(self, d, noneval, dropna=False):
        df = DF(noneval, index=self.row_labels, columns=self.col_labels, dtype=object)
        for k, res in d.iteritems():
            i,j = self._positions[k]
            df[j][i] = res
        try:
            df = df.astype(float)
        except:
            pass
        if dropna:
            return df.dropna(axis=0, how='all').dropna(axis=1, how='all')
        else:
            return df

    def dropna(self):
        '''
        Remove rows and cols that have no assigned measurements.
        Return new instance.
        '''
        new = self.copy()
        tmp = self._dict2DF(self, nan, True)
        new.row_labels = list(tmp.index)
        new.col_labels = list(tmp.columns)
        return new
        
    @property
    def layout(self):
        return self._dict2DF(self, nan)

    @property
    def shape(self):
        return (len(self.row_labels), len(self.col_labels))

    def apply(self, func, ids=None, applyto='measurement', 
              output_format='DataFrame', noneval=nan, 
              setdata=False, dropna=False):
        '''
        Apply func to each of the specified measurements.
        
        Parameters
        ----------
        func : callable 
            Accepts a Measurement object or a DataFrame. 
        ids : hashable| iterable of hashables | None
            Keys of measurements to which func will be applied.
            If None is given apply to all measurements. 
        applyto :  'measurement' | 'data'
            'measurement' : apply to measurements objects themselves.
            'data'        : apply to measurement associated data
        output_format: 'DataFrame' | 'dict'
        noneval : obj
            Value returned if applyto is 'data' but no data is available.
        setdata : bool
            Whether to set the data in the Measurement object.
            Used only if data is not already set.
        dropna : bool
            whether to remove rows/cols that contain no measurements.
        
        Returns
        -------
        DataFrame/Dictionary containing the output of func for each Measurement. 
        ''' 
        result = super(OrderedCollection, self).apply(func, ids, applyto, 
                                                       noneval, setdata)
        if output_format is 'dict':
            return result
        elif output_format is 'DataFrame':
            return self._dict2DF(result, noneval, dropna)
        else:
            msg = ("The output_format must be either 'dict' or 'DataFrame'. " +
                   "Encounterd unsupported value %s." %repr(output_format))
            raise Exception(msg)

    def grid_plot(self, func, applyto='measurement', ids=None, row_labels=None, col_labels=None,
                xlim=None, ylim=None,
                xlabel=None, ylabel=None,
                colorbar=True,
                row_label_xoffset=None, col_label_yoffset=None,
                hide_tick_labels=True, hide_tick_lines=True,
                hspace=0, wspace=0, row_labels_kwargs={}, col_labels_kwargs={}):
        '''
        Creates subplots for each well in the plate. Uses func to plot on each axis.
        Follow with a call to matplotlibs show() in order to see the plot.

        TODO: Finish documentation, document plot function also in utilities.graph
        fix col_label, row_label offsets to use figure coordinates

        @author: Eugene Yurtsev

        Parameters
        ----------
        func : dict
            Each func is a callable that accepts a measurement
            object (with an optional axis reference) and plots on the current axis.
            return values from func are ignored
            NOTE: if using applyto='measurement', the function
            when querying for data should make sure that the data
            actually exists
        applyto : 'measurement' | 'data'
        ids : None
        col_labels : str
            labels for the columns if None default labels are used
        row_labels : str
            labels for the rows if None default labels are used
        xlim : 2-tuple
            min and max x value for each subplot
            if None, the limits are automatically determined for each subplot

        Returns
        -------
        gHandleList: list
            gHandleList[0] -> reference to main axis
            gHandleList[1] -> a list of lists
                example: gHandleList[1][0][2] returns the subplot in row 0 and column 2

        Examples
        ---------
        def y(well, ax):
            data = well.get_data()
            if data is None:
                return None
            graph.plotFCM(data, 'Y2-A')
        def z(data, ax):
            plot(data[0:100, 1], data[0:100, 2])
        plate.plot(y, applyto='measurement');
        plate.plot(z, applyto='data');
        '''
        # Acquire call arguments to be passed to create plate layout
        callArgs = locals().copy() # This statement must remain first. The copy is just defensive.
        [callArgs.pop(varname) for varname in  ['self', 'func', 'applyto', 'ids', 'colorbar']] # pop args
        callArgs['rowNum'] = self.shape[0]
        callArgs['colNum'] = self.shape[1]

        subplots_adjust_args = {}
        subplots_adjust_args.setdefault('right', 0.85)
        subplots_adjust_args.setdefault('top', 0.85)
        pl.subplots_adjust(**subplots_adjust_args)

        # Uses plate default row/col labels if user does not override them by specifying row/col labels
        if row_labels == None: callArgs['row_labels'] = self.row_labels
        if col_labels == None: callArgs['col_labels'] = self.col_labels

        gHandleList = graph.create_grid_layout(**callArgs)
        subplots_ax = DF(gHandleList[1], index=self.row_labels, columns=self.col_labels)

        if ids is None:
            ids = self.keys()
        ids = to_list(ids)

        for ID in ids:
            measurement = self[ID]
            if not hasattr(measurement, 'data'):
                continue

            row, col = self._positions[ID]
            ax = subplots_ax[col][row]
            pl.sca(ax) # sets the current axis

            if applyto == 'measurement':
                func(measurement, ax) # reminder: pandas row/col order is reversed
            elif applyto == 'data':
                data = measurement.get_data()
                if data is not None:
                    if func.func_code.co_argcount == 1:
                        func(data)
                    else:
                        func(data, ax)
            else:
                raise ValueError, 'Encountered unsupported value {} for applyto paramter.'.format(applyto)
        ###
        # Autoscaling behavior
        #TODO: autoscale doesn't seem to work. Also, catch case where both lims are given
        if not xlim and not ylim:
            axis = 'both'
        elif not xlim:
            axis = 'x'
        elif not ylim:
            axis = 'y'
<<<<<<< HEAD
            
        pl.autoscale(True, axis)
=======
        else:
            axis = 'none'

        graph.autoscale_subplots(gHandleList[1], axis)
>>>>>>> 02de90f1

        ###
        # Test code for adding colorbars
        # Add colorbar
        # Quick hack
        #if colorbar:
            #pl.subplots_adjust(right=0.8)
            #f = pl.gcf()
            #ax_bar = f.add_axes([0.8, 0.2, 0.15, 0.6])
            #ax_bar.axison = True
            # Assuming only single element in images
            #this_ax = subplots_ax[7]['A']
            #print this_ax
            ##images_instance = this_ax.artists
            #import matplotlib
            #print this_ax.findobj(match=matplotlib.image.AxesImage)
            #if len(images_instance) == 1:
                #images_instance = images_instance[0]
            #else:
                #raise Exception('Could not add colorbar')
            #c = pl.colorbar(gHandleList[1][0, -1].images[0], ax=ax_bar)

        #####
        # Placing ticks on the top left subplot
        ax_label = gHandleList[1][0, -1]
        pl.sca(ax_label)

        if xlabel:
            xlim = ax_label.get_xlim()

            if xlim[0] < 0 < xlim[1]:
                pl.xticks([xlim[0], 0, xlim[1]], rotation=0)
            else:
                pl.xticks([xlim[0], xlim[1]], rotation=0)

        if ylabel:
            ylim = ax_label.get_ylim()

            if ylim[0] < 0 < ylim[1]:
                pl.yticks([ylim[0], 0, ylim[1]], rotation=0)
            else:
                pl.yticks([ylim[0], ylim[1]], rotation=0)

        pl.sca(gHandleList[0]) # sets to the main axis -- more intuitive

        return gHandleList

if __name__ == '__main__':
    pass<|MERGE_RESOLUTION|>--- conflicted
+++ resolved
@@ -954,22 +954,16 @@
                 raise ValueError, 'Encountered unsupported value {} for applyto paramter.'.format(applyto)
         ###
         # Autoscaling behavior
-        #TODO: autoscale doesn't seem to work. Also, catch case where both lims are given
         if not xlim and not ylim:
             axis = 'both'
         elif not xlim:
             axis = 'x'
         elif not ylim:
             axis = 'y'
-<<<<<<< HEAD
+        else:
+            axis = 'none'
             
-        pl.autoscale(True, axis)
-=======
-        else:
-            axis = 'none'
-
         graph.autoscale_subplots(gHandleList[1], axis)
->>>>>>> 02de90f1
 
         ###
         # Test code for adding colorbars
