--- conflicted
+++ resolved
@@ -811,268 +811,5 @@
         pl.sca(gHandleList[0]) # sets to the main axis -- more intuitive
         return gHandleList
 
-<<<<<<< HEAD
-=======
-
-class BasePlate(BaseObject):
-    '''
-    A class for holding plate data.
-    '''
-    _sample_class = BaseSample
-    
-    def __init__(self, ID,
-                 shape=(8,12), row_labels=None, col_labels=None,
-                 datafiles=None, datadir=None,
-                 pattern='*.fcs', recursive=False,
-                 parser='name'):
-        '''
-        Constructor
-        
-        datafiles : str| iterable of str | None
-            Datafiles to parse.
-            If None is given, parse self.datafiles 
-        '''
-        self.ID = ID
-        self.shape = shape
-        self.extracted = {}
-        if row_labels is None:
-            row_labels = self._default_labels('rows')
-        if col_labels is None:
-            col_labels = self._default_labels('cols')
-        self.row_labels = row_labels
-        self.col_labels = col_labels
-        
-        self.wells_d = {}
-        self._make_wells(row_labels, col_labels)
-        self.set_datafiles(datafiles, datadir, pattern, recursive)
-        self.assign_datafiles_to_wells(parser=parser)
-    
-    def _default_labels(self, axis):
-        import string
-        if axis == 'rows':
-            return [string.uppercase[i] for i in range(self.shape[0])]
-        else:
-            return  range(1, 1+self.shape[1])
-           
-    def _make_wells(self, row_labels, col_labels):
-        wells = DF(index=row_labels, columns=col_labels, dtype=object)
-        for rlabel in row_labels:
-            for clabel in col_labels:
-                ID = '%s%s' %(rlabel, clabel)
-                well = self._sample_class(ID)
-                wells[clabel][rlabel] = well
-                self.wells_d[well.ID] = well
-        self.wells = wells 
-    
-    def _datafile_wellID_parser(self, datafile, parser):
-        if hasattr(parser, '__call__'):
-            return parser(datafile)
-        if parser == 'name':
-            return datafile.split('_')[-1].split('.')[0]
-        elif parser == 'number':
-            number = int(datafile.split('.')[-2])
-            i,j = unravel_index(number, self.shape)
-            return self.wells.values[i,j].ID
-        elif parser == 'read':
-            sample = self._sample_class(ID='temporary', datafile=datafile)
-            return sample.ID_from_data()
-        else:
-            raise ValueError,  'Encountered unsupported value "%s" for parser paramter.' %parser 
-    
-    def assign_datafiles_to_wells(self, assignments=None, parser='name'):
-        '''
-        TODO: support input of mapping dictionary of assignments
-
-        assignments : dict
-            keys    = well ids
-            values = data file names (str)
-        parser : 'name' | 'number' | callable 
-        '''
-        if assignments is None: #guess assignments
-            assignments = {}
-            for datafile in self.datafiles:
-                ID = self._datafile_wellID_parser(datafile, parser)
-                assignments[ID] = datafile
-            
-        wells = self.get_wells(assignments.keys())
-        for well_id, datafile in assignments.iteritems():
-            wells[well_id].datafile = datafile
-                          
-    def set_datafiles(self, datafiles=None, datadir=None, 
-                      pattern='*.fcs', recursive=True):
-        '''
-        datafiles : str| iterable of str | None
-            Datafiles to parse.
-            If None is given, parse self.datafiles 
-        ''' 
-        if datafiles is not None:
-            datafiles = to_list(datafiles)
-        else:
-            datafiles = get_files(datadir, pattern, recursive)        
-        self.datafiles = datafiles
-    
-    @property
-    def well_IDS(self):
-        return [well.ID for well in self.wells.values.flatten()]
-    
-    def get_wells(self, well_ids):
-        '''
-        Return a dictionary of the wells that correspond
-        to the requested ids.
-        '''
-        return dict( ((ID,self.wells_d[ID]) for ID in well_ids) )
-    
-    def clear_well_data(self, well_ids=None):
-        if well_ids is None:
-            well_ids = self.well_IDS
-        for well in self.get_wells(well_ids).itervalues():
-            well.clear_data()
-        
-    def apply(self, func, outputs, applyto='data', noneval=nan,
-              well_ids=None, setdata=False):
-        '''
-        
-        Parameters
-        ----------
-        func : dict 
-            Each func value is a callable that accepts a Sample 
-            object and returns a single number/string. 
-        outputs : str | str iterable
-            Names of outputs of func
-        applyto : 'data' | 'sample'
-        well_ids : str| iterable of str | None
-            IDs of well to apply function to.
-            If None is given
-        ''' 
-        if well_ids is None:
-            well_ids = self.well_IDS
-        else:
-            well_ids = to_list(well_ids)
-        
-        outputs = to_list(outputs)
-        nout    = len(outputs)
-        
-        def applied_func(well):
-            if well.ID not in well_ids:
-                if nout==1:
-                    return noneval
-                else:
-                    return [noneval]*nout
-            result = well.apply(func, applyto, noneval, nout, setdata)
-            if result is not None:
-                return result
-            else:
-                if nout==1:
-                    return noneval
-                else:
-                    return [noneval]*nout
-
-               
-        result = self.wells.applymap(applied_func)  
-        
-        if nout==1:
-            out = {outputs[0]:result}
-        else:
-            out = {}
-            for i,output in enumerate(outputs):
-                out[output] = result.applymap(lambda x: x[i])
-        self.extracted.update(out)
-            
-    def get_well_metadata(self, fields, noneval=nan, well_ids=None):
-        fields = to_list(fields)
-        func = lambda x: x.get_meta_fields(fields)
-        self.apply(func, fields, 'sample', noneval, well_ids)
-
-
-    def grid_plot(self, func, applyto='data', well_ids=None, row_labels=None, col_labels=None,
-                xaxislim=None, yaxislim=None,
-                row_label_xoffset=-0.1, col_label_yoffset=-0.3,
-                hide_tick_labels=True, hide_tick_lines=True,
-                hspace=0, wspace=0, row_labels_kwargs={}, col_labels_kwargs={}):
-        '''
-        Creates subplots for each well in the plate. Uses func to plot on each axis.
-        Follow with a call to matplotlibs show() in order to see the plot.
-
-        TODO: Finish documentation, document plot function also in utilities.graph
-        fix col_label, row_label offsets to use figure coordinates
-
-        @author: Eugene Yurtsev
-
-        Parameters
-        ----------
-        func : dict
-            Each func is a callable that accepts a Sample
-            object (with an optional axis reference) and plots on the current axis.
-            return values from func are ignored
-            NOTE: if using applyto='sample', the function
-            when querying for data should make sure that the data
-            actually exists
-        applyto : 'sample' | 'data'
-        well_ids : None
-        col_labels : str
-            labels for the columns if None default labels are used
-        row_labels : str
-            labels for the rows if None default labels are used
-        xaxislim : 2-tuple
-            min and max x value for each subplot
-            if None, the limits are automatically determined for each subplot
-
-        Returns
-        -------
-        gHandleList: list
-            gHandleList[0] -> reference to main axis
-            gHandleList[1] -> a list of lists
-                example: gHandleList[1][0][2] returns the subplot in row 0 and column 2
-
-        Examples
-        ---------
-            def y(well, ax):
-                data = well.get_data()
-                if data is None:
-                    return None
-                graph.plotFCM(data, 'Y2-A')
-            def z(data, ax):
-                plot(data[0:100, 1], data[0:100, 2])
-            plate.plot(y, applyto='sample');
-            plate.plot(z, applyto='data');
-
-        '''
-        # Acquire call arguments to be passed to create plate layout
-        callArgs = locals().copy() # This statement must remain first. The copy is just defensive.
-        [callArgs.pop(varname) for varname in  ['self', 'func', 'applyto', 'well_ids']] # pop args
-        callArgs['rowNum'] = self.shape[0]
-        callArgs['colNum'] = self.shape[1]
-
-        if row_labels == None: callArgs['row_labels'] = self.row_labels
-        if col_labels == None: callArgs['col_labels'] = self.col_labels
-
-        gHandleList = graph.create_grid_layout(**callArgs)
-
-        well_ids = to_list(well_ids)
-
-        for row, row_label in enumerate(self.row_labels):
-            for col, col_label in enumerate(self.col_labels):
-                if well_ids and self.wells[col_label][row_label].ID not in well_ids:
-                    break
-
-                ax = gHandleList[1][row][col]
-                sca(ax) # sets the current axis
-
-                if applyto == 'sample':
-                    func(self.wells[col_label][row_label], ax) # reminder: pandas row/col order is reversed
-                elif applyto == 'data':
-                    data = self.wells[col_label][row_label].get_data()
-                    if data is not None:
-                        if func.func_code.co_argcount == 1:
-                            func(data)
-                        else:
-                            func(data, ax)
-                else:
-                    raise ValueError, 'Encountered unsupported value {} for applyto paramter.'.format(applyto)
-
-        sca(gHandleList[0]) # sets to the main axis -- more intuitive
-        return gHandleList
-
->>>>>>> a9f9813a
 if __name__ == '__main__':
     pass